# -*- coding: utf-8 -*-

<<<<<<< HEAD
from ..gtk_process import is_gtk3_process

if is_gtk3_process():
    # It must be called before any Gtk import.
    import gi
    gi.require_version('Gtk', '3.0')
else:
    from . import wx_compat  # noqa
=======
import functools
from . import wx_compat  # noqa

from .controllers import AboutWindowController
from .controllers import TaskBarIconController
from .views import AboutWindowView
from .views import TaskBarIconView


AboutWindow = functools.partial(AboutWindowController, AboutWindowView)
TaskBarIcon = functools.partial(TaskBarIconController, TaskBarIconView)

__all__ = [
    AboutWindow,
    TaskBarIcon
]
>>>>>>> b880611f
<|MERGE_RESOLUTION|>--- conflicted
+++ resolved
@@ -1,6 +1,6 @@
 # -*- coding: utf-8 -*-
 
-<<<<<<< HEAD
+import functools
 from ..gtk_process import is_gtk3_process
 
 if is_gtk3_process():
@@ -9,10 +9,8 @@
     gi.require_version('Gtk', '3.0')
 else:
     from . import wx_compat  # noqa
-=======
-import functools
-from . import wx_compat  # noqa
 
+# flake8: noqa
 from .controllers import AboutWindowController
 from .controllers import TaskBarIconController
 from .views import AboutWindowView
@@ -25,5 +23,4 @@
 __all__ = [
     AboutWindow,
     TaskBarIcon
-]
->>>>>>> b880611f
+]